/*
 * Copyright 2016-present Facebook, Inc.
 *
 * Licensed under the Apache License, Version 2.0 (the "License"); you may
 * not use this file except in compliance with the License. You may obtain
 * a copy of the License at
 *
 *     http://www.apache.org/licenses/LICENSE-2.0
 *
 * Unless required by applicable law or agreed to in writing, software
 * distributed under the License is distributed on an "AS IS" BASIS, WITHOUT
 * WARRANTIES OR CONDITIONS OF ANY KIND, either express or implied. See the
 * License for the specific language governing permissions and limitations
 * under the License.
 */

package com.facebook.buck.jvm.kotlin;

import com.facebook.buck.config.BuckConfig;
import com.facebook.buck.io.ExecutableFinder;
import com.facebook.buck.rules.SourcePath;
import com.facebook.buck.util.HumanReadableException;
import com.google.common.collect.ImmutableSet;
import java.io.IOException;
import java.nio.file.Files;
import java.nio.file.Path;
import java.nio.file.Paths;
import java.util.Map;
import java.util.Optional;
import javax.annotation.Nullable;

public class KotlinBuckConfig {
  private static final String SECTION = "kotlin";
  private static final String JAVA_SECTION = "java";

  private static final Path DEFAULT_KOTLIN_COMPILER = Paths.get("kotlinc");

  private final BuckConfig delegate;
  private @Nullable Path kotlinHome;

  public KotlinBuckConfig(BuckConfig delegate) {
    this.delegate = delegate;
  }

  public Kotlinc getKotlinc() {
    if (isExternalCompilation()) {
      return new ExternalKotlinc(getPathToCompilerBinary());
    } else {
      ImmutableSet<SourcePath> classpathEntries =
          ImmutableSet.of(
<<<<<<< HEAD
              delegate.getSourcePath(getPathToStdlibJar()),
              delegate.getSourcePath(getPathToCompilerJar()),
              delegate.getSourcePath(getPathToTools()));
=======
              delegate.getPathSourcePath(getPathToStdlibJar()),
              delegate.getPathSourcePath(getPathToReflectJar()),
              delegate.getPathSourcePath(getPathToScriptRuntimeJar()),
              delegate.getPathSourcePath(getPathToCompilerJar()));
>>>>>>> 626485a7

      return new JarBackedReflectedKotlinc(classpathEntries, getPathToAP(), getPathToStdlibJar());
    }
  }

  Path getPathToCompilerBinary() {
    Path compilerPath = getKotlinHome().resolve("kotlinc");
    if (!Files.isExecutable(compilerPath)) {
      compilerPath = getKotlinHome().resolve(Paths.get("bin", "kotlinc"));
      if (!Files.isExecutable(compilerPath)) {
        throw new HumanReadableException("Could not resolve kotlinc location.");
      }
    }

    return new ExecutableFinder().getExecutable(compilerPath, delegate.getEnvironment());
  }

  /**
   * Get the path to the Kotlin runtime jar.
   *
   * @return the Kotlin runtime jar path
   */
  Path getPathToStdlibJar() {
    Path stdlib = getKotlinHome().resolve("kotlin-stdlib.jar");
    if (Files.isRegularFile(stdlib)) {
      return stdlib.normalize();
    }

    stdlib = getKotlinHome().resolve(Paths.get("lib", "kotlin-stdlib.jar"));
    if (Files.isRegularFile(stdlib)) {
      return stdlib.normalize();
    }

    stdlib = getKotlinHome().resolve(Paths.get("libexec", "lib", "kotlin-stdlib.jar"));
    if (Files.isRegularFile(stdlib)) {
      return stdlib.normalize();
    }

    // Support for Kotlin < 1.1 ... kotlin-stdlib used to be kotlin-runtime.
    stdlib = getKotlinHome().resolve("kotlin-runtime.jar");
    if (Files.isRegularFile(stdlib)) {
      return stdlib.normalize();
    }

    stdlib = getKotlinHome().resolve(Paths.get("lib", "kotlin-runtime.jar"));
    if (Files.isRegularFile(stdlib)) {
      return stdlib.normalize();
    }

    stdlib = getKotlinHome().resolve(Paths.get("libexec", "lib", "kotlin-runtime.jar"));
    if (Files.isRegularFile(stdlib)) {
      return stdlib.normalize();
    }

    throw new HumanReadableException(
        "Could not resolve kotlin stdlib JAR location (kotlin home:" + getKotlinHome() + ").");
  }

  /**
   * Get the path to the Kotlin reflection jar.
   *
   * @return the Kotlin reflection jar path
   */
  Path getPathToReflectJar() {
    Path reflect = getKotlinHome().resolve("kotlin-reflect.jar");
    if (Files.isRegularFile(reflect)) {
      return reflect.normalize();
    }

    reflect = getKotlinHome().resolve(Paths.get("lib", "kotlin-reflect.jar"));
    if (Files.isRegularFile(reflect)) {
      return reflect.normalize();
    }

    reflect = getKotlinHome().resolve(Paths.get("libexec", "lib", "kotlin-reflect.jar"));
    if (Files.isRegularFile(reflect)) {
      return reflect.normalize();
    }

    throw new HumanReadableException(
        "Could not resolve kotlin reflect JAR location (kotlin home:" + getKotlinHome() + ").");
  }

  /**
   * Get the path to the Kotlin script runtime jar.
   *
   * @return the Kotlin script runtime jar path
   */
  Path getPathToScriptRuntimeJar() {
    Path script = getKotlinHome().resolve("kotlin-script-runtime.jar");
    if (Files.isRegularFile(script)) {
      return script.normalize();
    }

    script = getKotlinHome().resolve(Paths.get("lib", "kotlin-script-runtime.jar"));
    if (Files.isRegularFile(script)) {
      return script.normalize();
    }

    script = getKotlinHome().resolve(Paths.get("libexec", "lib", "kotlin-script-runtime.jar"));
    if (Files.isRegularFile(script)) {
      return script.normalize();
    }

    throw new HumanReadableException(
        "Could not resolve kotlin script runtime JAR location (kotlin home:"
            + getKotlinHome()
            + ").");
  }

  /**
   * Get the path to the Kotlin compiler jar.
   *
   * @return the Kotlin compiler jar path
   */
  Path getPathToCompilerJar() {
    Path compiler = getKotlinHome().resolve("kotlin-compiler.jar");
    if (Files.isRegularFile(compiler)) {
      return compiler.normalize();
    }

    compiler = getKotlinHome().resolve(Paths.get("lib", "kotlin-compiler.jar"));
    if (Files.isRegularFile(compiler)) {
      return compiler.normalize();
    }

    compiler = getKotlinHome().resolve(Paths.get("libexec", "lib", "kotlin-compiler.jar"));
    if (Files.isRegularFile(compiler)) {
      return compiler.normalize();
    }

    throw new HumanReadableException(
        "Could not resolve kotlin compiler JAR location (kotlin home:" + getKotlinHome() + ").");
  }

  /**
   * Get the path to the Kotlin annotation processing jar.
   *
   * @return the Kotlin annotation processing jar path
   */
  Path getPathToAP() {
    Path compiler = getKotlinHome().resolve("kotlin-annotation-processing.jar");
    if (Files.isRegularFile(compiler)) {
      return compiler.normalize();
    }

    compiler = getKotlinHome().resolve(Paths.get("lib", "kotlin-annotation-processing.jar"));
    if (Files.isRegularFile(compiler)) {
      return compiler.normalize();
    }

    compiler =
        getKotlinHome().resolve(Paths.get("libexec", "lib", "kotlin-annotation-processing.jar"));
    if (Files.isRegularFile(compiler)) {
      return compiler.normalize();
    }

    throw new HumanReadableException(
        "Could not resolve kotlin annotation processing JAR location (kotlin home:"
            + getKotlinHome()
            + ").");
  }

  /**
   * Get the path to the java tools jar.
   *
   * @return the java tools jar path
   */
  Path getPathToTools() {
    Path compiler = getJavaHome().resolve("lib/tools.jar");
    if (Files.isRegularFile(compiler)) {
      return compiler.normalize();
    }

    throw new HumanReadableException(
        "Could not resolve tools JAR location (java home:" + getJavaHome() + ").");
  }

  /**
   * Determine whether external Kotlin compilation is being forced. The default is internal
   * (in-process) execution, but this can be overridden in .buckconfig by setting the "external"
   * property to "true".
   *
   * @return true is external compilation is requested, false otherwise
   */
  private boolean isExternalCompilation() {
    Optional<Boolean> value = delegate.getBoolean(SECTION, "external");
    return value.orElse(false);
  }

  /**
   * Find the Kotlin home (installation) directory by searching in this order: <br>
   *
   * <ul>
   *   <li>If the "kotlin_home" directory is specified in .buckconfig then use it.
   *   <li>Check the environment for a KOTLIN_HOME variable, if defined then use it.
   *   <li>Resolve "kotlinc" with an ExecutableFinder, and if found then deduce the kotlin home
   *       directory from it.
   * </ul>
   *
   * @return the Kotlin home path
   */
  private Path getKotlinHome() {
    if (kotlinHome != null) {
      return kotlinHome;
    }

    try {
      // Check the buck configuration for a specified kotlin home
      Optional<String> value = delegate.getValue(SECTION, "kotlin_home");

      if (value.isPresent()) {
        boolean isAbsolute = Paths.get(value.get()).isAbsolute();
        Optional<Path> homePath = delegate.getPath(SECTION, "kotlin_home", !isAbsolute);
        if (homePath.isPresent() && Files.isDirectory(homePath.get())) {
          return homePath.get().toRealPath().normalize();
        } else {
          throw new HumanReadableException(
              "Kotlin home directory (" + homePath + ") specified in .buckconfig was not found.");
        }
      } else {
        // If the KOTLIN_HOME environment variable is specified we trust it
        String home = delegate.getEnvironment().get("KOTLIN_HOME");
        if (home != null) {
          return Paths.get(home).normalize();
        } else {
          // Lastly, we try to resolve from the system PATH
          Optional<Path> compiler =
              new ExecutableFinder()
                  .getOptionalExecutable(DEFAULT_KOTLIN_COMPILER, delegate.getEnvironment());
          if (compiler.isPresent()) {
            kotlinHome = compiler.get().toRealPath().getParent().normalize();
            if (kotlinHome != null && kotlinHome.endsWith(Paths.get("bin"))) {
              kotlinHome = kotlinHome.getParent().normalize();
            }
            return kotlinHome;
          } else {
            throw new HumanReadableException(
                "Could not resolve kotlin home directory, Consider setting KOTLIN_HOME.");
          }
        }
      }
    } catch (IOException io) {
      throw new HumanReadableException(
          "Could not resolve kotlin home directory, Consider setting KOTLIN_HOME.", io);
    }
  }

  /**
   * Find the Java home (installation) directory by searching in this order: <br>
   *
   * <ul>
   *   <li>If the "java_home" directory is specified in .buckconfig then use it.
   *   <li>Check the environment for a JAVA_HOME variable, if defined then use it.
   * </ul>
   *
   * @return the Java home path
   */
  private Path getJavaHome() {
    Map<String, String> environment = System.getenv();
    try {
      // Check the buck configuration for a specified kotlin home
      Optional<String> value = delegate.getValue(JAVA_SECTION, "java_home");
      if (value.isPresent()) {
        boolean isAbsolute = Paths.get(value.get()).isAbsolute();
        Optional<Path> homePath = delegate.getPath(JAVA_SECTION, "java_home", !isAbsolute);
        if (homePath.isPresent() && Files.isDirectory(homePath.get())) {
          return homePath.get().toRealPath().normalize();
        } else {
          throw new HumanReadableException(
              "Java home directory (" + homePath + ") specified in .buckconfig was not found.");
        }
      } else if (environment.containsKey("JAVA_HOME")) {
        return Paths.get(environment.get("JAVA_HOME")).normalize();
      } else if (System.getProperty("java.home") != null) {
        return Paths.get(System.getProperty("java.home")).normalize();
      } else {
        throw new HumanReadableException(
            "Could not resolve java home directory, Consider setting JAVA_HOME.");
      }
    } catch (IOException io) {
      throw new HumanReadableException(
          "Could not resolve java home directory, Consider setting JAVA_HOME.", io);
    }
  }
}<|MERGE_RESOLUTION|>--- conflicted
+++ resolved
@@ -48,16 +48,11 @@
     } else {
       ImmutableSet<SourcePath> classpathEntries =
           ImmutableSet.of(
-<<<<<<< HEAD
-              delegate.getSourcePath(getPathToStdlibJar()),
-              delegate.getSourcePath(getPathToCompilerJar()),
-              delegate.getSourcePath(getPathToTools()));
-=======
               delegate.getPathSourcePath(getPathToStdlibJar()),
               delegate.getPathSourcePath(getPathToReflectJar()),
               delegate.getPathSourcePath(getPathToScriptRuntimeJar()),
-              delegate.getPathSourcePath(getPathToCompilerJar()));
->>>>>>> 626485a7
+              delegate.getPathSourcePath(getPathToCompilerJar()),
+              delegate.getPathSourcePath(getPathToTools()));
 
       return new JarBackedReflectedKotlinc(classpathEntries, getPathToAP(), getPathToStdlibJar());
     }
