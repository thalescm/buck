/*
 * Copyright 2017-present Facebook, Inc.
 *
 * Licensed under the Apache License, Version 2.0 (the "License"); you may
 * not use this file except in compliance with the License. You may obtain
 * a copy of the License at
 *
 *     http://www.apache.org/licenses/LICENSE-2.0
 *
 * Unless required by applicable law or agreed to in writing, software
 * distributed under the License is distributed on an "AS IS" BASIS, WITHOUT
 * WARRANTIES OR CONDITIONS OF ANY KIND, either express or implied. See the
 * License for the specific language governing permissions and limitations
 * under the License.
 */

package com.facebook.buck.jvm.kotlin;

import static com.google.common.collect.Iterables.transform;

import com.facebook.buck.io.filesystem.ProjectFilesystem;
import com.facebook.buck.model.BuildTarget;
import com.facebook.buck.rules.AddToRuleKey;
import com.facebook.buck.rules.PathSourcePath;
import com.facebook.buck.rules.SourcePath;
import com.facebook.buck.rules.SourcePathResolver;
import com.facebook.buck.step.ExecutionContext;
import com.facebook.buck.util.ClassLoaderCache;
import com.google.common.base.Joiner;
import com.google.common.collect.ImmutableList;
import com.google.common.collect.ImmutableMap;
import com.google.common.collect.ImmutableSet;
import com.google.common.collect.ImmutableSortedSet;
import java.io.File;
import java.io.PrintStream;
import java.lang.reflect.InvocationTargetException;
import java.lang.reflect.Method;
import java.net.MalformedURLException;
import java.net.URL;
import java.nio.file.Path;
import java.util.Map;
import java.util.Optional;
import java.util.Set;
import java.util.concurrent.ConcurrentHashMap;
import java.util.function.Function;
import java.util.stream.Collectors;

public class JarBackedReflectedKotlinc implements Kotlinc {

  private static final String COMPILER_CLASS = "org.jetbrains.kotlin.cli.jvm.K2JVMCompiler";
  private static final String EXIT_CODE_CLASS = "org.jetbrains.kotlin.cli.common.ExitCode";
  private static final KotlincVersion VERSION = KotlincVersion.of("in memory");

  private static final Function<Path, URL> PATH_TO_URL =
      p -> {
        try {
          return p.toUri().toURL();
        } catch (MalformedURLException e) {
          throw new RuntimeException(e);
        }
      };

  // Used to hang onto the KotlinDaemonShim for the life of the buckd process
  private static final Map<Set<String>, Object> kotlinShims = new ConcurrentHashMap<>();

<<<<<<< HEAD
  private final ImmutableSet<SourcePath> compilerClassPath;
  private final Path annotationProcessingClassPath;
  private final Path pathToStdlibJar;
=======
  @AddToRuleKey private final ImmutableSet<SourcePath> compilerClassPath;
>>>>>>> 626485a7

  JarBackedReflectedKotlinc(
      ImmutableSet<SourcePath> compilerClassPath,
      Path annotationProcessingClassPath,
      Path pathToStdlibJar) {
    this.compilerClassPath = compilerClassPath;
    this.annotationProcessingClassPath = annotationProcessingClassPath;
    this.pathToStdlibJar = pathToStdlibJar;
  }

  @Override
  public KotlincVersion getVersion() {
    return VERSION;
  }

  @Override
  public String getDescription(
      ImmutableList<String> options,
      ImmutableSortedSet<Path> javaSourceFilePaths,
      Path pathToSrcsList) {
    StringBuilder builder = new StringBuilder("kotlinc ");
    Joiner.on(" ").appendTo(builder, options);
    builder.append(" ");
    builder.append("@").append(pathToSrcsList);

    return builder.toString();
  }

  @Override
  public String getShortName() {
    return "kotlinc";
  }

  @Override
  public Path getAPPaths() {
    return annotationProcessingClassPath;
  }

  @Override
  public Path getStdlibPath() {
    return pathToStdlibJar;
  }

  @Override
  public ImmutableList<String> getCommandPrefix(SourcePathResolver resolver) {
    throw new UnsupportedOperationException("In memory kotlinc may not be used externally");
  }

  @Override
  public int buildWithClasspath(
      ExecutionContext context,
      BuildTarget invokingRule,
      ImmutableList<String> options,
      ImmutableSortedSet<Path> kotlinSourceFilePaths,
      Path pathToSrcsList,
      Optional<Path> workingDirectory,
      ProjectFilesystem projectFilesystem)
      throws InterruptedException {

    ImmutableList<String> args =
        ImmutableList.<String>builder()
            .addAll(options)
            .addAll(
                transform(
                    kotlinSourceFilePaths,
                    path -> projectFilesystem.resolve(path).toAbsolutePath().toString()))
            .build();

    Set<File> compilerIdPaths =
        compilerClassPath
            .stream()
            .map(p -> ((PathSourcePath) p).getRelativePath())
            .map(Path::toFile)
            .collect(Collectors.toSet());

    try {
      Object compilerShim =
          kotlinShims.computeIfAbsent(
              compilerIdPaths.stream().map(File::getAbsolutePath).collect(Collectors.toSet()),
              k -> loadCompilerShim(context));

      Method compile = compilerShim.getClass().getMethod("exec", PrintStream.class, String[].class);

      Class<?> exitCodeClass = compilerShim.getClass().getClassLoader().loadClass(EXIT_CODE_CLASS);

      Method getCode = exitCodeClass.getMethod("getCode");

      try (UncloseablePrintStream stdErr = new UncloseablePrintStream(context.getStdErr())) {
        Object exitCode = compile.invoke(compilerShim, stdErr, args.toArray(new String[0]));

        return (Integer) getCode.invoke(exitCode);
      }

    } catch (IllegalAccessException
        | InvocationTargetException
        | NoSuchMethodException
        | ClassNotFoundException ex) {
      throw new RuntimeException(ex);
    }
  }

  private Object loadCompilerShim(ExecutionContext context) {
    try {
      ClassLoaderCache classLoaderCache = context.getClassLoaderCache();
      classLoaderCache.addRef();

      ClassLoader classLoader =
          classLoaderCache.getClassLoaderForClassPath(
              null /* parent classloader */,
              ImmutableList.copyOf(
                  compilerClassPath
                      .stream()
                      .map(p -> ((PathSourcePath) p).getRelativePath())
                      .map(PATH_TO_URL)
                      .iterator()));

      return classLoader.loadClass(COMPILER_CLASS).newInstance();
    } catch (Exception ex) {
      throw new RuntimeException(ex);
    }
  }

  @Override
  public ImmutableMap<String, String> getEnvironment(SourcePathResolver resolver) {
    throw new UnsupportedOperationException("In memory kotlinc may not be used externally");
  }

  private static class UncloseablePrintStream extends PrintStream {
    UncloseablePrintStream(PrintStream delegate) {
      super(delegate);
    }

    @Override
    public void close() {
      // ignore
    }
  }
}<|MERGE_RESOLUTION|>--- conflicted
+++ resolved
@@ -63,13 +63,9 @@
   // Used to hang onto the KotlinDaemonShim for the life of the buckd process
   private static final Map<Set<String>, Object> kotlinShims = new ConcurrentHashMap<>();
 
-<<<<<<< HEAD
-  private final ImmutableSet<SourcePath> compilerClassPath;
+  @AddToRuleKey private final ImmutableSet<SourcePath> compilerClassPath;
   private final Path annotationProcessingClassPath;
   private final Path pathToStdlibJar;
-=======
-  @AddToRuleKey private final ImmutableSet<SourcePath> compilerClassPath;
->>>>>>> 626485a7
 
   JarBackedReflectedKotlinc(
       ImmutableSet<SourcePath> compilerClassPath,
