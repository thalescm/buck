--- conflicted
+++ resolved
@@ -62,8 +62,7 @@
 
   @AddToRuleKey private final Kotlinc kotlinc;
   @AddToRuleKey private final ImmutableList<String> extraArguments;
-<<<<<<< HEAD
-  @AddToRuleKey private final ExtraClasspathFromContextFunction extraClassPath;
+  @AddToRuleKey private final ExtraClasspathProvider extraClassPath;
 
   private static final String COMPILER_BUILTINS = "-Xadd-compiler-builtins";
   private static final String LOAD_BUILTINS_FROM = "-Xload-builtins-from-dependencies";
@@ -86,9 +85,6 @@
   private static final String KAPT_GENERATED = "kapt.kotlin.generated";
   private static final String MODULE_NAME = "-module-name";
 
-=======
-  @AddToRuleKey private final ExtraClasspathProvider extraClassPath;
->>>>>>> 626485a7
   private final Javac javac;
   private final JavacOptions javacOptions;
 
@@ -123,14 +119,14 @@
     Path outputDirectory = parameters.getOutputDirectory();
     Path pathToSrcsList = parameters.getPathToSourcesList();
 
-    Path stubsOutput = BuildTargets.getAnnotationPath(filesystem, invokingRule, "__%s_stubs__");
-    Path classesOutput = BuildTargets.getAnnotationPath(filesystem, invokingRule, "__%s_classes__");
+    Path stubsOutput = BuildTargets.getAnnotationPath(projectFilesystem, invokingRule, "__%s_stubs__");
+    Path classesOutput = BuildTargets.getAnnotationPath(projectFilesystem, invokingRule, "__%s_classes__");
     Path kaptGenerated =
-        BuildTargets.getAnnotationPath(filesystem, invokingRule, "__%s_kapt_generated");
+        BuildTargets.getAnnotationPath(projectFilesystem, invokingRule, "__%s_kapt_generated");
     Path incrementalData =
-        BuildTargets.getAnnotationPath(filesystem, invokingRule, "__%s_incremental_data");
+        BuildTargets.getAnnotationPath(projectFilesystem, invokingRule, "__%s_incremental_data");
     Path apGenerated =
-        CompilerParameters.getAnnotationPath(filesystem, invokingRule).orElse(kaptGenerated);
+        CompilerParameters.getAnnotationPath(projectFilesystem, invokingRule).orElse(kaptGenerated);
 
     // Only invoke kotlinc if we have kotlin files.
     if (sourceFilePaths.stream().anyMatch(KOTLIN_PATH_MATCHER::matches)) {
@@ -146,20 +142,19 @@
               .build();
 
       // Javac requires that the root directory for generated sources already exist.
-      addCreateFolderStep(steps, filesystem, buildableContext, buildContext, stubsOutput);
-      addCreateFolderStep(steps, filesystem, buildableContext, buildContext, classesOutput);
-      addCreateFolderStep(steps, filesystem, buildableContext, buildContext, kaptGenerated);
-      addCreateFolderStep(steps, filesystem, buildableContext, buildContext, incrementalData);
-      addCreateFolderStep(steps, filesystem, buildableContext, buildContext, apGenerated);
+      addCreateFolderStep(steps, projectFilesystem, buildableContext, buildContext, stubsOutput);
+      addCreateFolderStep(steps, projectFilesystem, buildableContext, buildContext, classesOutput);
+      addCreateFolderStep(steps, projectFilesystem, buildableContext, buildContext, kaptGenerated);
+      addCreateFolderStep(steps, projectFilesystem, buildableContext, buildContext, incrementalData);
+      addCreateFolderStep(steps, projectFilesystem, buildableContext, buildContext, apGenerated);
 
       boolean generatingCode = !javacOptions.getAnnotationProcessingParams().isEmpty();
       if (generatingCode) {
         addAnnotationGenFolderStep(
-            buildContext,
             invokingRule,
             steps,
             outputDirectory,
-            filesystem,
+            projectFilesystem,
             sourceFilePaths,
             pathToSrcsList,
             sourcePaths,
@@ -230,7 +225,6 @@
   }
 
   private void addAnnotationGenFolderStep(
-      BuildContext buildContext,
       BuildTarget invokingRule,
       ImmutableList.Builder<Step> steps,
       Path outputDirectory,
@@ -288,7 +282,7 @@
             ImmutableSortedSet.<Path>naturalOrder()
                 .add(kotlinc.getStdlibPath())
                 .addAll(
-                    Optional.ofNullable(extraClassPath.apply(buildContext))
+                    Optional.ofNullable(extraClassPath.getExtraClasspath())
                         .orElse(ImmutableList.of()))
                 .addAll(declaredClasspathEntries)
                 .build(),
@@ -313,7 +307,7 @@
             ImmutableSortedSet.<Path>naturalOrder()
                 .add(kotlinc.getStdlibPath())
                 .addAll(
-                    Optional.ofNullable(extraClassPath.apply(buildContext))
+                    Optional.ofNullable(extraClassPath.getExtraClasspath())
                         .orElse(ImmutableList.of()))
                 .addAll(declaredClasspathEntries)
                 .build(),
